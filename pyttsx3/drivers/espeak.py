from ..voice import Voice
from . import _espeak

import ctypes
import os
import platform
import subprocess
import time
import wave
from tempfile import NamedTemporaryFile
import logging
<<<<<<< HEAD

logger = logging.getLogger(__name__)
=======
>>>>>>> 2c5043c0

if platform.system() == "Windows":
    import winsound


# noinspection PyPep8Naming
def buildDriver(proxy):
    return EspeakDriver(proxy)


# noinspection PyPep8Naming
class EspeakDriver:
    _moduleInitialized = False
    _defaultVoice = ""

    def __init__(self, proxy):
        if not EspeakDriver._moduleInitialized:
            # espeak cannot initialize more than once per process and has
            # issues when terminating from python (assert error on close)
            # so just keep it alive and init once
            rate = _espeak.Initialize(_espeak.AUDIO_OUTPUT_RETRIEVAL, 1000)
            if rate == -1:
                raise RuntimeError("could not initialize espeak")
            current_voice = _espeak.GetCurrentVoice()
            if current_voice and current_voice.contents.name:
                EspeakDriver._defaultVoice = current_voice.contents.name.decode("utf-8")
            else:
                # Fallback to a known default if no voice is set
                EspeakDriver._defaultVoice = "gmw/en"  # Adjust this as needed
            EspeakDriver._moduleInitialized = True
        self._proxy = proxy
        self._looping = False
        self._stopping = False
        self._speaking = False
        self._text_to_say = None
        self._queue = []  #
        self._data_buffer = b""
        self._numerise_buffer = []
        self._save_file = None

        _espeak.SetSynthCallback(self._onSynth)
        self.setProperty("voice", EspeakDriver._defaultVoice)
        self.setProperty("rate", 200)
        self.setProperty("volume", 1.0)

    def numerise(self, data):
        self._numerise_buffer.append(data)
        return ctypes.c_void_p(len(self._numerise_buffer))

    def decode_numeric(self, data):
        return self._numerise_buffer[int(data) - 1]

    @staticmethod
    def destroy():
        _espeak.SetSynthCallback(None)

    def stop(self):
        if not self._stopping:
            logging.debug("[DEBUG] EspeakDriver.stop called")
            if self._looping:
                self._stopping = True
                self._looping = False
                if _espeak.IsPlaying():
                    _espeak.Cancel()
                self._proxy.setBusy(False)

    @staticmethod
    def getProperty(name: str):
        if name == "voices":
            voices = []
            for v in _espeak.ListVoices(None):
                # Use identifier as the unique ID
                voice_id = v.identifier.decode(
                    "utf-8"
                ).lower()  # Identifier corresponds to the "File" in espeak --voices
                kwargs = {
                    "id": voice_id,  # Use "identifier" as the ID
                    "name": v.name.decode("utf-8"),  # Nice name
                }
                if v.languages:
                    try:
                        language_code_bytes = v.languages[1:]
                        language_code = language_code_bytes.decode(
                            "utf-8", errors="ignore"
                        )
                        kwargs["languages"] = [language_code]
                    except UnicodeDecodeError:
                        kwargs["languages"] = ["Unknown"]
                genders = [None, "Male", "Female"]
                kwargs["gender"] = genders[v.gender]
                kwargs["age"] = v.age or None
                voices.append(Voice(**kwargs))
            return voices
        if name == "voice":
            voice = _espeak.GetCurrentVoice()
            if voice and voice.contents.name:
                return voice.contents.identifier.decode("utf-8").lower()
            return None
        if name == "rate":
            return _espeak.GetParameter(_espeak.RATE)
        if name == "volume":
            return _espeak.GetParameter(_espeak.VOLUME) / 100.0
        if name == "pitch":
            return _espeak.GetParameter(_espeak.PITCH)
        raise KeyError("unknown property %s" % name)

    @staticmethod
    def setProperty(name: str, value):
        if name == "voice":
            if value is None:
                return
            try:
                utf8Value = str(value).encode("utf-8")
                logging.debug(f"Attempting to set voice to: {value}")
                result = _espeak.SetVoiceByName(utf8Value)
                if result == 0:  # EE_OK is 0
                    logging.debug(f"Successfully set voice to: {value}")
                elif result == 1:  # EE_BUFFER_FULL
                    raise ValueError(
                        f"SetVoiceByName failed: EE_BUFFER_FULL while setting voice to {value}"
                    )
                elif result == 2:  # EE_INTERNAL_ERROR
                    raise ValueError(
                        f"SetVoiceByName failed: EE_INTERNAL_ERROR while setting voice to {value}"
                    )
                else:
                    raise ValueError(
                        f"SetVoiceByName failed with unknown return code {result} for voice: {value}"
                    )
            except ctypes.ArgumentError as e:
                raise ValueError(f"Invalid voice name: {value}, error: {e}")
        elif name == "rate":
            try:
                _espeak.SetParameter(_espeak.RATE, value, 0)
            except ctypes.ArgumentError as e:
                raise ValueError(str(e))
        elif name == "volume":
            try:
                _espeak.SetParameter(_espeak.VOLUME, int(round(value * 100, 2)), 0)
            except TypeError as e:
                raise ValueError(str(e))
        elif name == "pitch":
            try:
                _espeak.SetParameter(_espeak.PITCH, int(value), 0)
            except TypeError as e:
                raise ValueError(str(e))
        else:
            raise KeyError("unknown property %s" % name)

    def save_to_file(self, text, filename):
        """
        Save the synthesized speech to the specified filename.
        """
        self._save_file = filename
        self._text_to_say = text

    def _start_synthesis(self, text):
        self._proxy.setBusy(True)
        self._proxy.notify("started-utterance")
        self._speaking = True
        self._data_buffer = b""
        try:
            _espeak.Synth(
                text.encode("utf-8"), flags=_espeak.ENDPAUSE | _espeak.CHARS_UTF8
            )
        except Exception as e:
            self._proxy.setBusy(False)
            self._proxy.notify("error", exception=e)
            raise

    def _onSynth(self, wav, numsamples, events):
        if not self._speaking:
            return 0

        i = 0
        while True:
            event = events[i]

            if event.type == _espeak.EVENT_LIST_TERMINATED:
                break
            elif event.type == _espeak.EVENT_WORD:
                # Handle word events to notify on each word spoken
                if self._text_to_say:
                    start_index = event.text_position - 1
                    end_index = start_index + event.length
                    word = self._text_to_say[start_index:end_index]
                else:
                    word = "Unknown"
                self._proxy.notify(
                    "started-word",
                    name=word,
                    location=event.text_position,
                    length=event.length,
                )

            elif event.type == _espeak.EVENT_MSG_TERMINATED:
                # Handle utterance completion
                if self._save_file:
                    # Save audio to file if requested
                    try:
                        with wave.open(self._save_file, "wb") as f:
                            f.setnchannels(1)  # Mono
                            f.setsampwidth(2)  # 16-bit samples
                            f.setframerate(22050)  # 22,050 Hz sample rate
                            f.writeframes(self._data_buffer)
                        logging.debug(f"Audio saved to {self._save_file}")
                    except Exception as e:
                        raise RuntimeError(f"Error saving WAV file: {e}")
                else:
                    # Playback temporary file (if not saving to file)
                    try:
                        with NamedTemporaryFile(
                            suffix=".wav", delete=False
                        ) as temp_wav:
                            with wave.open(temp_wav, "wb") as f:
                                f.setnchannels(1)  # Mono
                                f.setsampwidth(2)  # 16-bit samples
                                f.setframerate(22050)  # 22,050 Hz sample rate
                                f.writeframes(self._data_buffer)

                            temp_wav_name = temp_wav.name
                            temp_wav.flush()

                        if platform.system() == "Darwin":
                            subprocess.run(["afplay", temp_wav_name], check=True)
                        elif platform.system() == "Linux":
                            if "CI" in os.environ:
                                logging.debug(
                                    "Running in CI environment; using ffmpeg for silent processing."
                                )
                                # Use ffmpeg to process the audio file without playback
                                subprocess.run(
                                    f"ffmpeg -i {temp_wav_name} -f null -",
                                    shell=True,
                                    check=True,
                                )
                            else:
                                try:
                                    subprocess.run(
                                        f"aplay {temp_wav_name} -q",
                                        shell=True,
                                        check=True,
                                    )
                                except subprocess.CalledProcessError:
                                    logging.debug(
                                        "Falling back to ffplay for audio playback."
                                    )
                                    subprocess.run(
                                        f"ffplay -autoexit -nodisp {temp_wav_name}",
                                        shell=True,
                                    )
                        elif platform.system() == "Windows":
                            winsound.PlaySound(temp_wav_name, winsound.SND_FILENAME)

                        os.remove(temp_wav_name)
                    except Exception as e:
                        logging.debug(f"Playback error: {e}")

                logging.debug(
                    "[DEBUG] Utterance complete; resetting text_to_say and speaking flag."
                )
                self._text_to_say = None  # Clear text once utterance completes
                self._speaking = False
                self._proxy.notify("finished-utterance", completed=True)
                self._proxy.setBusy(False)
                if not self._is_external_loop:
                    self.endLoop()
                break

            i += 1

        # Accumulate audio data if available
        if numsamples > 0:
            self._data_buffer += ctypes.string_at(
                wav, numsamples * ctypes.sizeof(ctypes.c_short)
            )

        return 0

    def endLoop(self):
        """End the loop only when there’s no more text to say."""
        if self._queue or self._text_to_say:
            logging.debug(
                "EndLoop called, but queue or text_to_say is not empty; continuing..."
            )
            return  # Keep looping if there’s still text
        else:
            logging.debug("EndLoop called; stopping loop.")
            self._looping = False
            self._proxy.setBusy(False)

    def startLoop(self, external=False):
        """Start the synthesis loop."""
        logging.debug("Starting loop")
        self._looping = True
        self._is_external_loop = external

        while self._looping:
            if not self._speaking and self._queue:
                self._text_to_say = self._queue.pop(0)
                logging.debug(f"Synthesizing text: {self._text_to_say}")
                self._start_synthesis(self._text_to_say)

            try:
                if not external:
                    next(self.iterate())
                time.sleep(0.01)
            except StopIteration:
                break
        self._proxy.setBusy(False)

    def iterate(self):
        """Process events within an external loop context."""
        if not self._looping:
            return

        if self._stopping:
            # Cancel the current utterance if stopping
            _espeak.Cancel()
            self._stopping = False
            self._proxy.notify("finished-utterance", completed=False)
            self._proxy.setBusy(False)
            self.endLoop()  # Set `_looping` to False, signaling exit

        # Yield only if in an external loop to hand control back
        if self._is_external_loop:
            yield

    def say(self, text):
        logging.debug(f"[DEBUG] EspeakDriver.say called with text: {text}")
        self._queue.append(text)  # Add text to the local queue
        if not self._looping:
            logging.debug("[DEBUG] Starting loop from say")
            self.startLoop()

    def runAndWait(self, timeout=0.01):
        """
        Runs an event loop until the queue is empty or the timeout is reached.
        """
        # First, check if the loop is already running
        if self._looping:
            logging.debug("[DEBUG] Loop already active; waiting for completion.")
            start_time = time.time()
            while self._looping and (time.time() - start_time < timeout):
                time.sleep(0.1)
            if self._looping:
                logging.debug("[WARNING] Forcing loop exit due to timeout.")
                self.endLoop()
                self._proxy.setBusy(False)

        # Push endLoop to the queue to complete the sequence
        self._proxy._push(self._proxy._engine.endLoop, tuple())

        # Start the loop if not already running
        if not self._looping:
            self.startLoop()

        # Track the start time for timeout handling
        start_time = time.time()

        # Main wait loop to ensure commands are fully processed
        while self._queue or self._text_to_say or self._speaking:
            if time.time() - start_time > timeout:
                logging.debug("[WARNING] runAndWait timeout reached.")
                break
            time.sleep(0.1)  # Allow time for the loop to process items in the queue

        logging.debug("[DEBUG] runAndWait completed.")<|MERGE_RESOLUTION|>--- conflicted
+++ resolved
@@ -9,11 +9,9 @@
 import wave
 from tempfile import NamedTemporaryFile
 import logging
-<<<<<<< HEAD
 
 logger = logging.getLogger(__name__)
-=======
->>>>>>> 2c5043c0
+
 
 if platform.system() == "Windows":
     import winsound
