--- conflicted
+++ resolved
@@ -11,10 +11,7 @@
 
 from . import _espeak
 from ..voice import Voice
-<<<<<<< HEAD
-from . import _espeak
-=======
->>>>>>> 41c720c5
+
 
 
 # noinspection PyPep8Naming
@@ -72,13 +69,7 @@
         if name == "voices":
             voices = []
             for v in _espeak.ListVoices(None):
-<<<<<<< HEAD
-                print(v)
-                if v.gender == 0:
-                kwargs = {"id": v.name.decode('utf-8'), "name": v.name.decode('utf-8')}
-=======
                 kwargs = {'id': v.name.decode('utf-8'), 'name': v.name.decode('utf-8')}
->>>>>>> 41c720c5
                 if v.languages:
                     try:
                         language_code_bytes = v.languages[1:]
@@ -96,11 +87,7 @@
         elif name == "voice":
             voice = _espeak.GetCurrentVoice()
             return voice.contents.name.decode('utf-8')
-<<<<<<< HEAD
         elif name == "rate":
-=======
-        elif name == 'rate':
->>>>>>> 41c720c5
             return _espeak.GetParameter(_espeak.RATE)
         elif name == "volume":
             return _espeak.GetParameter(_espeak.VOLUME) / 100.0
@@ -138,16 +125,11 @@
             raise KeyError("unknown property %s" % name)
 
     def save_to_file(self, text, filename):
-<<<<<<< HEAD
         """
         Save the synthesized speech to the specified filename.
         """
         self._save_file = filename
         self._text_to_say = text
-=======
-        code = self.numerise(filename)
-        _espeak.Synth(str(text).encode('utf-8'), flags=_espeak.ENDPAUSE | _espeak.CHARS_UTF8, user_data=code)
->>>>>>> 41c720c5
 
     def _start_synthesis(self, text):
         self._proxy.setBusy(True)
