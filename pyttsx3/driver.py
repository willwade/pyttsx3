--- conflicted
+++ resolved
@@ -1,5 +1,3 @@
-<<<<<<< HEAD
-=======
 '''
 MIT License
 
@@ -25,8 +23,6 @@
 
 '''
 
-
->>>>>>> 92cb53e7
 import sys
 import traceback
 import weakref
