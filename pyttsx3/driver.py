import sys
import traceback
import weakref
import importlib


class DriverProxy(object):
    """
    Proxy to a driver implementation.

    @ivar _module: Module containing the driver implementation
    @type _module: module
    @ivar _engine: Reference to the engine that owns the driver
    @type _engine: L{engine.Engine}
    @ivar _queue: Queue of commands outstanding for the driver
    @type _queue: list
    @ivar _busy: True when the driver is busy processing a command, False when
        not
    @type _busy: bool
    @ivar _name: Name associated with the current utterance
    @type _name: str
    @ivar _debug: Debugging output enabled or not
    @type _debug: bool
    @ivar _iterator: Driver iterator to invoke when in an external run loop
    @type _iterator: iterator
    """

    def __init__(self, engine, driverName, debug):
        """
        Constructor.

        @param engine: Reference to the engine that owns the driver
        @type engine: L{engine.Engine}
        @param driverName: Name of the driver module to use under drivers/ or
            None to select the default for the platform
        @type driverName: str
        @param debug: Debugging output enabled or not
        @type debug: bool
        """
        driverName = driverName or {
<<<<<<< HEAD
            "darwin": "avsynth",
=======
            "darwin": "nsss",
>>>>>>> bac73c84
            "win32": "sapi5",
        }.get(sys.platform, "espeak")
        # import driver module
        self._module = importlib.import_module(f"pyttsx3.drivers.{driverName}")
        # build driver instance
        self._driver = self._module.buildDriver(weakref.proxy(self))
        # initialize refs
        self._engine = engine
        self._queue = []
        self._busy = True
        self._name = None
        self._iterator = None
        self._debug = debug
        self._current_text = ""

    def __del__(self):
        try:
            self._driver.destroy()
        except (AttributeError, TypeError):
            pass

    def _push(self, mtd, args, name=None):
        """
        Adds a command to the queue.

        @param mtd: Method to invoke to process the command
        @type mtd: method
        @param args: Arguments to apply when invoking the method
        @type args: tuple
        @param name: Name associated with the command
        @type name: str
        """
        self._queue.append((mtd, args, name))
        self._pump()

    def _pump(self):
        """
        Attempts to process the next command in the queue if one exists and the
        driver is not currently busy.
        """
        while (not self._busy) and len(self._queue):
            cmd = self._queue.pop(0)
            self._name = cmd[2]
            try:
                cmd[0](*cmd[1])
            except Exception as e:
                self.notify("error", exception=e)
                if self._debug:
                    traceback.print_exc()

    def notify(self, topic, **kwargs):
        """
        Sends a notification to the engine from the driver.

        @param topic: Notification topic
        @type topic: str
        @param kwargs: Arbitrary keyword arguments
        @type kwargs: dict
        """
        if "name" not in kwargs or kwargs["name"] is None:  # Avoid overwriting
            kwargs["name"] = self._name
        self._engine._notify(topic, **kwargs)

    def setBusy(self, busy):
        """
        Called by the driver to indicate it is busy.

        @param busy: True when busy, false when idle
        @type busy: bool
        """
        self._busy = busy
        if not self._busy and hasattr(self, "_queue"):
            self._pump()

    def isBusy(self):
        """
        @return: True if the driver is busy, false if not
        @rtype: bool
        """
        return self._busy

    def say(self, text, name):
        """
        Called by the engine to push a say command onto the queue.

        @param text: Text to speak
        @type text: unicode
        @param name: Name to associate with the utterance
        @type name: str
        """
        self._current_text = text
        self._push(self._driver.say, (text,), name)

    def stop(self):
        """
        Called by the engine to stop the current utterance and clear the queue
        of commands.
        """
        # clear queue up to first end loop command
        while True:
            try:
                mtd, args, name = self._queue[0]
            except IndexError:
                break
            if mtd == self._engine.endLoop:
                break
            self._queue.pop(0)
        self._driver.stop()

    def save_to_file(self, text, filename, name):
        """
        Called by the engine to push a say command onto the queue.

        @param text: Text to speak
        @type text: unicode
        @param name: Name to associate with the utterance
        @type name: str
        """
        self._push(self._driver.save_to_file, (text, filename), name)

    def getProperty(self, name):
        """
        Called by the engine to get a driver property value.

        @param name: Name of the property
        @type name: str
        @return: Property value
        @rtype: object
        """
        return self._driver.getProperty(name)

    def setProperty(self, name, value):
        """
        Called by the engine to set a driver property value.

        @param name: Name of the property
        @type name: str
        @param value: Property value
        @type value: object
        """
        self._push(self._driver.setProperty, (name, value))

    def runAndWait(self):
        """
        Called by the engine to start an event loop, process all commands in
        the queue at the start of the loop, and then exit the loop.
        """
        self._push(self._engine.endLoop, tuple())
        self._driver.startLoop()

    def startLoop(self, useDriverLoop):
        """
        Called by the engine to start an event loop.
        """
        if useDriverLoop:
            self._driver.startLoop()
        else:
            self._iterator = self._driver.iterate()

    def endLoop(self, useDriverLoop):
        """
        Called by the engine to stop an event loop.
        """
        self._queue = []
        self._driver.stop()
        if useDriverLoop:
            self._driver.endLoop()
        else:
            self._iterator = None
        self.setBusy(True)

    def iterate(self):
        """
        Called by the engine to iterate driver commands and notifications from
        within an external event loop.
        """
        try:
            next(self._iterator)
        except StopIteration:
            pass<|MERGE_RESOLUTION|>--- conflicted
+++ resolved
@@ -5,6 +5,7 @@
 
 
 class DriverProxy(object):
+    """
     """
     Proxy to a driver implementation.
 
@@ -24,8 +25,10 @@
     @ivar _iterator: Driver iterator to invoke when in an external run loop
     @type _iterator: iterator
     """
+    """
 
     def __init__(self, engine, driverName, debug):
+        """
         """
         Constructor.
 
@@ -37,15 +40,13 @@
         @param debug: Debugging output enabled or not
         @type debug: bool
         """
+        """
         driverName = driverName or {
-<<<<<<< HEAD
             "darwin": "avsynth",
-=======
-            "darwin": "nsss",
->>>>>>> bac73c84
             "win32": "sapi5",
         }.get(sys.platform, "espeak")
         # import driver module
+        self._module = importlib.import_module(f"pyttsx3.drivers.{driverName}")
         self._module = importlib.import_module(f"pyttsx3.drivers.{driverName}")
         # build driver instance
         self._driver = self._module.buildDriver(weakref.proxy(self))
@@ -57,6 +58,7 @@
         self._iterator = None
         self._debug = debug
         self._current_text = ""
+        self._current_text = ""
 
     def __del__(self):
         try:
@@ -66,6 +68,7 @@
 
     def _push(self, mtd, args, name=None):
         """
+        """
         Adds a command to the queue.
 
         @param mtd: Method to invoke to process the command
@@ -75,13 +78,16 @@
         @param name: Name associated with the command
         @type name: str
         """
+        """
         self._queue.append((mtd, args, name))
         self._pump()
 
     def _pump(self):
         """
+        """
         Attempts to process the next command in the queue if one exists and the
         driver is not currently busy.
+        """
         """
         while (not self._busy) and len(self._queue):
             cmd = self._queue.pop(0)
@@ -90,10 +96,12 @@
                 cmd[0](*cmd[1])
             except Exception as e:
                 self.notify("error", exception=e)
+                self.notify("error", exception=e)
                 if self._debug:
                     traceback.print_exc()
 
     def notify(self, topic, **kwargs):
+        """
         """
         Sends a notification to the engine from the driver.
 
@@ -104,14 +112,19 @@
         """
         if "name" not in kwargs or kwargs["name"] is None:  # Avoid overwriting
             kwargs["name"] = self._name
+        """
+        if "name" not in kwargs or kwargs["name"] is None:  # Avoid overwriting
+            kwargs["name"] = self._name
         self._engine._notify(topic, **kwargs)
 
     def setBusy(self, busy):
+        """
         """
         Called by the driver to indicate it is busy.
 
         @param busy: True when busy, false when idle
         @type busy: bool
+        """
         """
         self._busy = busy
         if not self._busy and hasattr(self, "_queue"):
@@ -119,12 +132,15 @@
 
     def isBusy(self):
         """
+        """
         @return: True if the driver is busy, false if not
         @rtype: bool
         """
+        """
         return self._busy
 
     def say(self, text, name):
+        """
         """
         Called by the engine to push a say command onto the queue.
 
@@ -133,27 +149,33 @@
         @param name: Name to associate with the utterance
         @type name: str
         """
+        """
         self._current_text = text
         self._push(self._driver.say, (text,), name)
 
     def stop(self):
         """
+        """
         Called by the engine to stop the current utterance and clear the queue
         of commands.
         """
+        """
         # clear queue up to first end loop command
+        while True:
         while True:
             try:
                 mtd, args, name = self._queue[0]
             except IndexError:
                 break
             if mtd == self._engine.endLoop:
+            if mtd == self._engine.endLoop:
                 break
             self._queue.pop(0)
         self._driver.stop()
 
     def save_to_file(self, text, filename, name):
         """
+        """
         Called by the engine to push a say command onto the queue.
 
         @param text: Text to speak
@@ -161,9 +183,11 @@
         @param name: Name to associate with the utterance
         @type name: str
         """
+        """
         self._push(self._driver.save_to_file, (text, filename), name)
 
     def getProperty(self, name):
+        """
         """
         Called by the engine to get a driver property value.
 
@@ -172,9 +196,11 @@
         @return: Property value
         @rtype: object
         """
+        """
         return self._driver.getProperty(name)
 
     def setProperty(self, name, value):
+        """
         """
         Called by the engine to set a driver property value.
 
@@ -183,19 +209,24 @@
         @param value: Property value
         @type value: object
         """
+        """
         self._push(self._driver.setProperty, (name, value))
 
     def runAndWait(self):
+        """
         """
         Called by the engine to start an event loop, process all commands in
         the queue at the start of the loop, and then exit the loop.
         """
+        """
         self._push(self._engine.endLoop, tuple())
         self._driver.startLoop()
 
     def startLoop(self, useDriverLoop):
         """
+        """
         Called by the engine to start an event loop.
+        """
         """
         if useDriverLoop:
             self._driver.startLoop()
@@ -204,7 +235,9 @@
 
     def endLoop(self, useDriverLoop):
         """
+        """
         Called by the engine to stop an event loop.
+        """
         """
         self._queue = []
         self._driver.stop()
@@ -216,8 +249,10 @@
 
     def iterate(self):
         """
+        """
         Called by the engine to iterate driver commands and notifications from
         within an external event loop.
+        """
         """
         try:
             next(self._iterator)
