--- conflicted
+++ resolved
@@ -30,12 +30,8 @@
 setup(
     name='pyttsx3',
     packages=['pyttsx3', 'pyttsx3.drivers'],
-<<<<<<< HEAD
     version='2.86',
-=======
-    version='2.85',
->>>>>>> 49b5578b
-    description='Text to Speech (TTS) library for Python 2 and 3. Works without internet connection or delay. Supports multiple TTS engines, including Sapi5, nsss, and espeak.',
+   description='Text to Speech (TTS) library for Python 2 and 3. Works without internet connection or delay. Supports multiple TTS engines, including Sapi5, nsss, and espeak.',
     long_description=long_description,
     summary='Offline Text to Speech library with multi-engine support',
     author='Natesh M Bhat',
