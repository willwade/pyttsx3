import platform
from setuptools import setup


extras_require = {
    ':"darwin" in sys_platform': [
        'pyobjc>=2.4',
    ],
    ':"win32" in sys_platform': [
        'pypiwin32',
    ],
}

# Ubuntu: sudo apt install espeak
install_requires = []
if platform.system() == 'Windows':
    install_requires += [
        'pypiwin32'
    ]
elif platform.system() == 'Darwin':
    install_requires += [
        'pyobjc>=2.4'
    ]

<<<<<<< HEAD
with open('README.rst', 'r') as f:
    long_description = f.read()
=======

with open('README.rst' , 'r') as f:
    long_description = f.read() 
>>>>>>> 92cb53e7

setup(
    name='pyttsx3',
    packages=['pyttsx3', 'pyttsx3.drivers'],
    version='2.7',
    description='Text to Speech (TTS) library for Python 2 and 3. Works without internet connection or delay. Supports multiple TTS engines, including Sapi5, nsss, and espeak.',
    long_description=long_description,
    summary='Offline Text to Speech library with multi-engine support',
    author='Natesh M Bhat',
    url='https://github.com/nateshmbhat/pyttsx3',
    author_email='nateshmbhatofficial@gmail.com',
    #download_url = 'https://github.com/nateshmbhat/pyttsx3/archive/v2.6.tar.gz',
<<<<<<< HEAD
    keywords=['pyttsx', 'ivona', 'pyttsx for python3', 'TTS for python3', 'pyttsx3', 'text to speech for python',
              'tts', 'text to speech', 'speech', 'speech synthesis', 'offline text to speech', 'offline tts', 'gtts'],
    classifiers=[],
    install_requires=install_requires
=======
    keywords=['pyttsx' , 'ivona','pyttsx for python3' , 'TTS for python3' , 'pyttsx3' ,'text to speech for python','tts','text to speech','speech','speech synthesis','offline text to speech','offline tts','gtts'],
    classifiers = [] ,
    extras_require=extras_require
>>>>>>> 92cb53e7
)<|MERGE_RESOLUTION|>--- conflicted
+++ resolved
@@ -22,14 +22,10 @@
         'pyobjc>=2.4'
     ]
 
-<<<<<<< HEAD
+
 with open('README.rst', 'r') as f:
     long_description = f.read()
-=======
 
-with open('README.rst' , 'r') as f:
-    long_description = f.read() 
->>>>>>> 92cb53e7
 
 setup(
     name='pyttsx3',
@@ -42,14 +38,8 @@
     url='https://github.com/nateshmbhat/pyttsx3',
     author_email='nateshmbhatofficial@gmail.com',
     #download_url = 'https://github.com/nateshmbhat/pyttsx3/archive/v2.6.tar.gz',
-<<<<<<< HEAD
-    keywords=['pyttsx', 'ivona', 'pyttsx for python3', 'TTS for python3', 'pyttsx3', 'text to speech for python',
-              'tts', 'text to speech', 'speech', 'speech synthesis', 'offline text to speech', 'offline tts', 'gtts'],
-    classifiers=[],
     install_requires=install_requires
-=======
     keywords=['pyttsx' , 'ivona','pyttsx for python3' , 'TTS for python3' , 'pyttsx3' ,'text to speech for python','tts','text to speech','speech','speech synthesis','offline text to speech','offline tts','gtts'],
     classifiers = [] ,
     extras_require=extras_require
->>>>>>> 92cb53e7
 )