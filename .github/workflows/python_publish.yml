--- conflicted
+++ resolved
@@ -37,16 +37,10 @@
         if: runner.os == 'Windows'
         shell: pwsh
         run: |
-<<<<<<< HEAD
-          sudo apt-get update -q -q
-          sudo apt-get install --yes espeak espeak-ng ffmpeg libespeak1
-          espeak --version
-=======
           Invoke-WebRequest -Uri "https://github.com/espeak-ng/espeak-ng/releases/download/1.51/espeak-ng-X64.msi" -OutFile "espeak-ng.msi"
           Start-Process msiexec.exe -ArgumentList '/i espeak-ng.msi /quiet /norestart' -Wait
           # dir "$env:ProgramFiles\eSpeak NG"
           $env:Path += ";$env:ProgramFiles\eSpeak NG"
->>>>>>> ce823c7f
           espeak-ng --version
       - if: runner.os != 'Windows'
         run: espeak-ng --version
