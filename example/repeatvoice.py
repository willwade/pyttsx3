<<<<<<< HEAD
import speech_recognition as s  # Google Speech API in Python

import pyttsx3  # pyttsx3 is a text-to-speech conversion library in Python

# Functional programming Model
=======
# pip3 install SpeechRecognition

import pyttsx3  # A text-to-speech conversion library in Python
import speech_recognition  # A speech-to-text conversion library in Python
>>>>>>> 302cdecc


def text_to_speech(text):
    # engine connects us to hardware in this case
    eng = pyttsx3.init()
    # Engine created
    eng.say(text)
    # Runs for small duration of time otherwise we may not be able to hear
    eng.runAndWait()


def speech_to_text():
    recognizer = speech_recognition.Recognizer()
    with speech_recognition.Microphone() as microphone:
        audio = recognizer.listen(microphone)
    text = recognizer.recognize_google(audio)
    print(text)
    text_to_speech(text)


if __name__ == "__main__":
    speech_to_text()<|MERGE_RESOLUTION|>--- conflicted
+++ resolved
@@ -1,15 +1,7 @@
-<<<<<<< HEAD
-import speech_recognition as s  # Google Speech API in Python
-
-import pyttsx3  # pyttsx3 is a text-to-speech conversion library in Python
-
-# Functional programming Model
-=======
 # pip3 install SpeechRecognition
+import speech_recognition  # A speech-to-text conversion library in Python
 
 import pyttsx3  # A text-to-speech conversion library in Python
-import speech_recognition  # A speech-to-text conversion library in Python
->>>>>>> 302cdecc
 
 
 def text_to_speech(text):
