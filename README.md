--- conflicted
+++ resolved
@@ -93,16 +93,6 @@
 
 ### **Full documentation of the Library**
 
-<<<<<<< HEAD
-https://pyttsx3.readthedocs.io/en/latest/
-
-#### Included TTS engines:
-
-* avsynth on macOS
-* espeak on Linux, macOS, and Windows
-* nsss on macOS (deprecated by Apple)
-* sapi5 on Windows
-=======
 https://pyttsx3.readthedocs.io
 
 #### Included Text-To-Speech Engines by Operating System
@@ -114,14 +104,13 @@
 | [SAPI5][]               |       |       |    ✅︎   |
 
 > [!NOTE]
-> * AVSpeech support is still experimental.
+> * AVSpeechSynthesizer support is still experimental.
 > * NSSpeechSynthesizer is deprecated by Apple.
 
 [AVSpeech]: https://developer.apple.com/documentation/avfoundation/speech_synthesis
 [eSpeak]: https://github.com/espeak-ng/espeak-ng?tab=readme-ov-file#readme
 [NSSpeechSynthesizer]: https://developer.apple.com/documentation/appkit/nsspeechsynthesizer
 [SAPI5]: https://learn.microsoft.com/en-us/previous-versions/windows/desktop/ms723627(v=vs.85)
->>>>>>> ce823c7f
 
 Feel free to wrap another text-to-speech engine for use with ``pyttsx3``.
 
